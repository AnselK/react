--- conflicted
+++ resolved
@@ -193,12 +193,8 @@
             case "LoadLocal":
             case "Primitive":
             case "PropertyLoad":
-<<<<<<< HEAD
-            case "LoadGlobal": {
-=======
             case "TemplateLiteral":
             case "UnaryExpression": {
->>>>>>> 0ab6d89d
               /*
                * We can merge two scopes if there are intervening instructions, but:
                * - Only if the instructions are simple and it's okay to make them
