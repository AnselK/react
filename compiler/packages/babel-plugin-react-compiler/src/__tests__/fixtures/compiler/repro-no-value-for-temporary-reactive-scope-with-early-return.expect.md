
## Input

```javascript
// @flow @enableAssumeHooksFollowRulesOfReact @enableTransitivelyFreezeFunctionExpressions
import { identity, makeObject_Primitives } from "shared-runtime";
import fbt from "fbt";

function Component(props) {
  const object = makeObject_Primitives();
  const cond = makeObject_Primitives();
  if (!cond) {
    return null;
  }

  return (
    <div className="foo">
      {fbt(
        "Lorum ipsum" + fbt.param("thing", object.b) + " blah blah blah",
        "More text"
      )}
    </div>
  );
}

export const FIXTURE_ENTRYPOINT = {
  fn: Component,
  params: [{}],
};

```

## Code

```javascript
import { c as _c } from "react/compiler-runtime";
import { identity, makeObject_Primitives } from "shared-runtime";
import fbt from "fbt";

function Component(props) {
  const $ = _c(1);
  const object = makeObject_Primitives();
  const cond = makeObject_Primitives();
  if (!cond) {
    return null;
  }
  let t0;
  if ($[0] === Symbol.for("react.memo_cache_sentinel")) {
<<<<<<< HEAD
    t0 = (
      <div className="foo">
        {fbt._(
          "Lorum ipsum{thing} blah blah blah",
          [fbt._param("thing", object.b)],
          { hk: "lwmuH" }
        )}
      </div>
    );
=======
    t1 = Symbol.for("react.early_return_sentinel");
    bb0: {
      const object = makeObject_Primitives();
      const cond = makeObject_Primitives();
      if (!cond) {
        t1 = null;
        break bb0;
      }

      t0 = (
        <div className="foo">
          {fbt._(
            "Lorum ipsum{thing} blah blah blah",
            [fbt._param("thing", object.b)],
            { hk: "lwmuH" },
          )}
        </div>
      );
    }
>>>>>>> d26994cf
    $[0] = t0;
  } else {
    t0 = $[0];
  }
  return t0;
}

export const FIXTURE_ENTRYPOINT = {
  fn: Component,
  params: [{}],
};

```
      
### Eval output
(kind: ok) <div class="foo">Lorum ipsumvalue1 blah blah blah</div><|MERGE_RESOLUTION|>--- conflicted
+++ resolved
@@ -38,25 +38,10 @@
 import fbt from "fbt";
 
 function Component(props) {
-  const $ = _c(1);
-  const object = makeObject_Primitives();
-  const cond = makeObject_Primitives();
-  if (!cond) {
-    return null;
-  }
+  const $ = _c(2);
   let t0;
+  let t1;
   if ($[0] === Symbol.for("react.memo_cache_sentinel")) {
-<<<<<<< HEAD
-    t0 = (
-      <div className="foo">
-        {fbt._(
-          "Lorum ipsum{thing} blah blah blah",
-          [fbt._param("thing", object.b)],
-          { hk: "lwmuH" }
-        )}
-      </div>
-    );
-=======
     t1 = Symbol.for("react.early_return_sentinel");
     bb0: {
       const object = makeObject_Primitives();
@@ -76,10 +61,14 @@
         </div>
       );
     }
->>>>>>> d26994cf
     $[0] = t0;
+    $[1] = t1;
   } else {
     t0 = $[0];
+    t1 = $[1];
+  }
+  if (t1 !== Symbol.for("react.early_return_sentinel")) {
+    return t1;
   }
   return t0;
 }
